// Copyright (C) 2019-2021 Aleo Systems Inc.
// This file is part of the snarkVM library.

// The snarkVM library is free software: you can redistribute it and/or modify
// it under the terms of the GNU General Public License as published by
// the Free Software Foundation, either version 3 of the License, or
// (at your option) any later version.

// The snarkVM library is distributed in the hope that it will be useful,
// but WITHOUT ANY WARRANTY; without even the implied warranty of
// MERCHANTABILITY or FITNESS FOR A PARTICULAR PURPOSE. See the
// GNU General Public License for more details.

// You should have received a copy of the GNU General Public License
// along with the snarkVM library. If not, see <https://www.gnu.org/licenses/>.

use crate::{
    account::{ACCOUNT_COMMITMENT_INPUT, ACCOUNT_ENCRYPTION_INPUT, ACCOUNT_SIGNATURE_INPUT},
    testnet2::DPC,
    InnerCircuitVerifierInput,
    Network,
    OuterCircuitVerifierInput,
    Parameters,
    ProgramLocalData,
    Transaction,
};
use snarkvm_algorithms::{
    commitment::{BHPCompressedCommitment, Blake2sCommitment},
    crh::BHPCompressedCRH,
    crypto_hash::PoseidonCryptoHash,
    define_merkle_tree_parameters,
    encryption::GroupEncryption,
    prelude::*,
    prf::Blake2s,
    signature::Schnorr,
    snark::groth16::Groth16,
};
use snarkvm_curves::{
    bls12_377::Bls12_377,
    bw6_761::BW6_761,
    edwards_bls12::{EdwardsParameters, EdwardsProjective as EdwardsBls12},
    PairingEngine,
};
use snarkvm_gadgets::{
    algorithms::{
        commitment::{BHPCompressedCommitmentGadget, Blake2sCommitmentGadget},
        crh::BHPCompressedCRHGadget,
        crypto_hash::PoseidonCryptoHashGadget,
        encryption::GroupEncryptionGadget,
        prf::Blake2sGadget,
        signature::SchnorrGadget,
        snark::Groth16VerifierGadget,
    },
    curves::{bls12_377::PairingGadget, edwards_bls12::EdwardsBls12Gadget},
};
use snarkvm_marlin::{
    constraints::{snark::MarlinSNARK, verifier::MarlinVerificationGadget},
    marlin::MarlinTestnet2Mode,
    FiatShamirAlgebraicSpongeRng,
    PoseidonSponge,
};
use snarkvm_parameters::{testnet2::UniversalSRSParameters, Parameter};
use snarkvm_polycommit::marlin_pc::{marlin_kzg10::MarlinKZG10Gadget, MarlinKZG10};

use anyhow::Result;
use once_cell::sync::OnceCell;
use rand::{CryptoRng, Rng};

macro_rules! dpc_setup {
    ($fn_name: ident, $static_name: ident, $type_name: ident, $setup_msg: expr) => {
        #[inline]
        fn $fn_name() -> &'static Self::$type_name {
            static $static_name: OnceCell<<Testnet2Parameters as Parameters>::$type_name> = OnceCell::new();
            $static_name.get_or_init(|| Self::$type_name::setup($setup_msg))
        }
    };
}

pub type Testnet2DPC = DPC<Testnet2Parameters>;
pub type Testnet2Transaction = Transaction<Testnet2Parameters>;

define_merkle_tree_parameters!(
    CommitmentMerkleTreeParameters,
    <Testnet2Parameters as Parameters>::RecordCommitmentTreeCRH,
    32
);

pub struct Testnet2Parameters;

// TODO (raychu86): Optimize each of the window sizes in the type declarations below.
#[rustfmt::skip]
impl Parameters for Testnet2Parameters {
    const NETWORK_ID: u8 = Network::Testnet2.id();

    const NUM_INPUT_RECORDS: usize = 2;
    const NUM_OUTPUT_RECORDS: usize = 2;

    type InnerCurve = Bls12_377;
    type OuterCurve = BW6_761;

    type InnerScalarField = <Self::InnerCurve as PairingEngine>::Fr;
    type OuterScalarField = <Self::OuterCurve as PairingEngine>::Fr;
    type OuterBaseField = <Self::OuterCurve as PairingEngine>::Fq;

    type InnerSNARK = Groth16<Self::InnerCurve, InnerCircuitVerifierInput<Testnet2Parameters>>;
    type OuterSNARK = Groth16<Self::OuterCurve, OuterCircuitVerifierInput<Testnet2Parameters>>;
    type ProgramSNARK = MarlinSNARK<
        Self::InnerScalarField,
        Self::OuterScalarField,
        MarlinKZG10<Self::InnerCurve>,
        FiatShamirAlgebraicSpongeRng<Self::InnerScalarField, Self::OuterScalarField, PoseidonSponge<Self::OuterScalarField>>,
        MarlinTestnet2Mode,
        ProgramLocalData<Self>,
    >;
    
    type AccountCommitmentScheme = BHPCompressedCommitment<EdwardsBls12, 33, 48>;
    type AccountCommitmentGadget = BHPCompressedCommitmentGadget<EdwardsBls12, Self::InnerScalarField, EdwardsBls12Gadget, 33, 48>;
    type AccountCommitment = <Self::AccountCommitmentScheme as CommitmentScheme>::Output;

    type AccountEncryptionScheme = GroupEncryption<EdwardsBls12>;
    type AccountEncryptionGadget = GroupEncryptionGadget<EdwardsBls12, Self::InnerScalarField, EdwardsBls12Gadget>;

    type AccountSignatureScheme = Schnorr<EdwardsBls12>;
    type AccountSignatureGadget = SchnorrGadget<EdwardsBls12, Self::InnerScalarField, EdwardsBls12Gadget>;
    type AccountSignaturePublicKey = <Self::AccountSignatureScheme as SignatureScheme>::PublicKey;

    type EncryptedRecordCRH = BHPCompressedCRH<EdwardsBls12, 48, 60>;
    type EncryptedRecordCRHGadget = BHPCompressedCRHGadget<EdwardsBls12, Self::InnerScalarField, EdwardsBls12Gadget, 48, 60>;
    type EncryptedRecordDigest = <Self::EncryptedRecordCRH as CRH>::Output;

    type EncryptionGroup = EdwardsBls12;
    type EncryptionGroupGadget = EdwardsBls12Gadget;
    type EncryptionParameters = EdwardsParameters;

    type InnerCircuitIDCRH = PoseidonCryptoHash<Self::OuterScalarField, 4, false>;
    type InnerCircuitIDCRHGadget = PoseidonCryptoHashGadget<Self::OuterScalarField, 4, false>;
    type InnerCircuitIDCRHDigest = <Self::InnerCircuitIDCRH as CRH>::Output;

    type LocalDataCommitmentScheme = BHPCompressedCommitment<EdwardsBls12, 24, 62>;
    type LocalDataCommitmentGadget = BHPCompressedCommitmentGadget<EdwardsBls12, Self::InnerScalarField, EdwardsBls12Gadget, 24, 62>;

    type LocalDataCRH = BHPCompressedCRH<EdwardsBls12, 16, 32>;
    type LocalDataCRHGadget = BHPCompressedCRHGadget<EdwardsBls12, Self::InnerScalarField, EdwardsBls12Gadget, 16, 32>;
    type LocalDataDigest = <Self::LocalDataCRH as CRH>::Output;

    type PRF = Blake2s;
    type PRFGadget = Blake2sGadget;

    type ProgramCommitmentScheme = Blake2sCommitment;
    type ProgramCommitmentGadget = Blake2sCommitmentGadget;
    type ProgramCommitment = <Self::ProgramCommitmentScheme as CommitmentScheme>::Output;

    type ProgramIDCRH = PoseidonCryptoHash<Self::OuterScalarField, 4, false>;
    type ProgramIDCRHGadget = PoseidonCryptoHashGadget<Self::OuterScalarField, 4, false>;

    type RecordCommitmentScheme = BHPCompressedCommitment<EdwardsBls12, 48, 50>;
    type RecordCommitmentGadget = BHPCompressedCommitmentGadget<EdwardsBls12, Self::InnerScalarField, EdwardsBls12Gadget, 48, 50>;
    type RecordCommitment = <Self::RecordCommitmentScheme as CommitmentScheme>::Output;

    type RecordCommitmentTreeCRH = BHPCompressedCRH<EdwardsBls12, 8, 32>;
    type RecordCommitmentTreeCRHGadget = BHPCompressedCRHGadget<EdwardsBls12, Self::InnerScalarField, EdwardsBls12Gadget, 8, 32>;
    type RecordCommitmentTreeDigest = <Self::RecordCommitmentTreeCRH as CRH>::Output;
    type RecordCommitmentTreeParameters = CommitmentMerkleTreeParameters;

    type SerialNumberNonceCRH = BHPCompressedCRH<EdwardsBls12, 32, 63>;
    type SerialNumberNonceCRHGadget = BHPCompressedCRHGadget<EdwardsBls12, Self::InnerScalarField, EdwardsBls12Gadget, 32, 63>;

<<<<<<< HEAD
=======
    dpc_setup!{account_commitment_scheme, ACCOUNT_COMMITMENT_SCHEME, AccountCommitmentScheme, ACCOUNT_COMMITMENT_INPUT} // TODO (howardwu): Rename to "AleoAccountCommitmentScheme0".
    dpc_setup!{account_encryption_scheme, ACCOUNT_ENCRYPTION_SCHEME, AccountEncryptionScheme, ACCOUNT_ENCRYPTION_INPUT} // TODO (howardwu): Rename to "AleoAccountEncryptionScheme0".
    dpc_setup!{account_signature_scheme, ACCOUNT_SIGNATURE_SCHEME, AccountSignatureScheme, ACCOUNT_SIGNATURE_INPUT} // TODO (howardwu): Rename to "AleoAccountSignatureScheme0".
    dpc_setup!{encrypted_record_crh, ENCRYPTED_RECORD_CRH, EncryptedRecordCRH, "AleoEncryptedRecordCRH0"}
    dpc_setup!{inner_circuit_id_crh, INNER_CIRCUIT_ID_CRH, InnerCircuitIDCRH, "AleoInnerCircuitIDCRH0"}
    dpc_setup!{local_data_commitment_scheme, LOCAL_DATA_COMMITMENT_SCHEME, LocalDataCommitmentScheme, "AleoLocalDataCommitment0"} // TODO (howardwu): Rename to "AleoLocalDataCommitmentScheme0".
    dpc_setup!{local_data_crh, LOCAL_DATA_CRH, LocalDataCRH, "AleoLocalDataCRH0"}
    dpc_setup!{program_commitment_scheme, PROGRAM_COMMITMENT_SCHEME, ProgramCommitmentScheme, "AleoProgramIDCommitment0"} // TODO (howardwu): Rename to "AleoProgramCommitmentScheme0".
    dpc_setup!{program_id_crh, PROGRAM_ID_CRH, ProgramIDCRH, "AleoProgramIDCRH0"}
    dpc_setup!{record_commitment_scheme, RECORD_COMMITMENT_SCHEME, RecordCommitmentScheme, "AleoRecordCommitment0"} // TODO (howardwu): Rename to "AleoRecordCommitmentScheme0".
    dpc_setup!{record_commitment_tree_crh, RECORD_COMMITMENT_TREE_CRH, RecordCommitmentTreeCRH, "AleoLedgerMerkleTreeCRH0"} // TODO (howardwu): Rename to "AleoRecordCommitmentTreeCRH0".
    dpc_setup!{serial_number_nonce_crh, SERIAL_NUMBER_NONCE_CRH, SerialNumberNonceCRH, "AleoSerialNumberNonceCRH0"}

    // TODO (howardwu): TEMPORARY - Refactor this to a proper tree.
    fn record_commitment_tree_parameters() -> &'static Self::RecordCommitmentTreeParameters {
        static RECORD_COMMITMENT_TREE_PARAMETERS: OnceCell<<Testnet2Parameters as Parameters>::RecordCommitmentTreeParameters> = OnceCell::new();
        RECORD_COMMITMENT_TREE_PARAMETERS.get_or_init(|| Self::RecordCommitmentTreeParameters::from(Self::record_commitment_tree_crh().clone()))
    }

    // TODO (howardwu): TEMPORARY - Making this oncecell.
    /// Returns the program SRS for Aleo applications.
    fn program_srs<R: Rng + CryptoRng>(_: &mut R) -> Result<SRS<R>> {
        Ok(SRS::<R>::Universal(UniversalSRSParameters::load_bytes()?))
    }
}

impl Testnet2Components for Testnet2Parameters {
>>>>>>> f97a5291
    type InnerSNARKGadget = Groth16VerifierGadget<Self::InnerCurve, PairingGadget>;
    type ProgramSNARKGadget = MarlinVerificationGadget<
        Self::InnerScalarField,
        Self::OuterScalarField,
        MarlinKZG10<Self::InnerCurve>,
        MarlinKZG10Gadget<Self::InnerCurve, Self::OuterCurve, PairingGadget>,
    >;

    dpc_setup!{account_commitment_scheme, ACCOUNT_COMMITMENT_SCHEME, AccountCommitmentScheme, ACCOUNT_COMMITMENT_INPUT} // TODO (howardwu): Rename to "AleoAccountCommitmentScheme0".
    dpc_setup!{account_encryption_scheme, ACCOUNT_ENCRYPTION_SCHEME, AccountEncryptionScheme, ACCOUNT_ENCRYPTION_INPUT} // TODO (howardwu): Rename to "AleoAccountEncryptionScheme0".
    dpc_setup!{account_signature_scheme, ACCOUNT_SIGNATURE_SCHEME, AccountSignatureScheme, ACCOUNT_SIGNATURE_INPUT} // TODO (howardwu): Rename to "AleoAccountSignatureScheme0".
    dpc_setup!{encrypted_record_crh, ENCRYPTED_RECORD_CRH, EncryptedRecordCRH, "AleoEncryptedRecordCRH0"}
    dpc_setup!{inner_circuit_id_crh, INNER_CIRCUIT_ID_CRH, InnerCircuitIDCRH, "AleoInnerCircuitIDCRH0"}
    dpc_setup!{local_data_commitment_scheme, LOCAL_DATA_COMMITMENT_SCHEME, LocalDataCommitmentScheme, "AleoLocalDataCommitment0"} // TODO (howardwu): Rename to "AleoLocalDataCommitmentScheme0".
    dpc_setup!{local_data_crh, LOCAL_DATA_CRH, LocalDataCRH, "AleoLocalDataCRH0"}
    dpc_setup!{program_commitment_scheme, PROGRAM_COMMITMENT_SCHEME, ProgramCommitmentScheme, "AleoProgramIDCommitment0"} // TODO (howardwu): Rename to "AleoProgramCommitmentScheme0".
    dpc_setup!{program_id_crh, PROGRAM_ID_CRH, ProgramIDCRH, "AleoProgramIDCRH0"}
    dpc_setup!{record_commitment_scheme, RECORD_COMMITMENT_SCHEME, RecordCommitmentScheme, "AleoRecordCommitment0"} // TODO (howardwu): Rename to "AleoRecordCommitmentScheme0".
    dpc_setup!{record_commitment_tree_crh, RECORD_COMMITMENT_TREE_CRH, RecordCommitmentTreeCRH, "AleoLedgerMerkleTreeCRH0"} // TODO (howardwu): Rename to "AleoRecordCommitmentTreeCRH0".
    dpc_setup!{serial_number_nonce_crh, SERIAL_NUMBER_NONCE_CRH, SerialNumberNonceCRH, "AleoSerialNumberNonceCRH0"}

    // TODO (howardwu): TEMPORARY - Refactor this to a proper tree.
    fn record_commitment_tree_parameters() -> &'static Self::RecordCommitmentTreeParameters {
        static RECORD_COMMITMENT_TREE_PARAMETERS: OnceCell<<Testnet2Parameters as Parameters>::RecordCommitmentTreeParameters> = OnceCell::new();
        RECORD_COMMITMENT_TREE_PARAMETERS.get_or_init(|| Self::RecordCommitmentTreeParameters::from(Self::record_commitment_tree_crh().clone()))
    }
}

// This is currently unused.
//
// use snarkvm_marlin::{FiatShamirAlgebraicSpongeRngVar, PoseidonSpongeVar};
//
// pub type FSG = FiatShamirAlgebraicSpongeRngVar<
//     Self::InnerScalarField,
//     Self::OuterScalarField,
//     PoseidonSponge<Self::OuterScalarField>,
//     PoseidonSpongeVar<Self::OuterScalarField>,
// >;<|MERGE_RESOLUTION|>--- conflicted
+++ resolved
@@ -103,7 +103,10 @@
     type OuterBaseField = <Self::OuterCurve as PairingEngine>::Fq;
 
     type InnerSNARK = Groth16<Self::InnerCurve, InnerCircuitVerifierInput<Testnet2Parameters>>;
+    type InnerSNARKGadget = Groth16VerifierGadget<Self::InnerCurve, PairingGadget>;
+
     type OuterSNARK = Groth16<Self::OuterCurve, OuterCircuitVerifierInput<Testnet2Parameters>>;
+
     type ProgramSNARK = MarlinSNARK<
         Self::InnerScalarField,
         Self::OuterScalarField,
@@ -112,7 +115,13 @@
         MarlinTestnet2Mode,
         ProgramLocalData<Self>,
     >;
-    
+    type ProgramSNARKGadget = MarlinVerificationGadget<
+        Self::InnerScalarField,
+        Self::OuterScalarField,
+        MarlinKZG10<Self::InnerCurve>,
+        MarlinKZG10Gadget<Self::InnerCurve, Self::OuterCurve, PairingGadget>,
+    >;
+
     type AccountCommitmentScheme = BHPCompressedCommitment<EdwardsBls12, 33, 48>;
     type AccountCommitmentGadget = BHPCompressedCommitmentGadget<EdwardsBls12, Self::InnerScalarField, EdwardsBls12Gadget, 33, 48>;
     type AccountCommitment = <Self::AccountCommitmentScheme as CommitmentScheme>::Output;
@@ -165,8 +174,6 @@
     type SerialNumberNonceCRH = BHPCompressedCRH<EdwardsBls12, 32, 63>;
     type SerialNumberNonceCRHGadget = BHPCompressedCRHGadget<EdwardsBls12, Self::InnerScalarField, EdwardsBls12Gadget, 32, 63>;
 
-<<<<<<< HEAD
-=======
     dpc_setup!{account_commitment_scheme, ACCOUNT_COMMITMENT_SCHEME, AccountCommitmentScheme, ACCOUNT_COMMITMENT_INPUT} // TODO (howardwu): Rename to "AleoAccountCommitmentScheme0".
     dpc_setup!{account_encryption_scheme, ACCOUNT_ENCRYPTION_SCHEME, AccountEncryptionScheme, ACCOUNT_ENCRYPTION_INPUT} // TODO (howardwu): Rename to "AleoAccountEncryptionScheme0".
     dpc_setup!{account_signature_scheme, ACCOUNT_SIGNATURE_SCHEME, AccountSignatureScheme, ACCOUNT_SIGNATURE_INPUT} // TODO (howardwu): Rename to "AleoAccountSignatureScheme0".
@@ -185,42 +192,6 @@
         static RECORD_COMMITMENT_TREE_PARAMETERS: OnceCell<<Testnet2Parameters as Parameters>::RecordCommitmentTreeParameters> = OnceCell::new();
         RECORD_COMMITMENT_TREE_PARAMETERS.get_or_init(|| Self::RecordCommitmentTreeParameters::from(Self::record_commitment_tree_crh().clone()))
     }
-
-    // TODO (howardwu): TEMPORARY - Making this oncecell.
-    /// Returns the program SRS for Aleo applications.
-    fn program_srs<R: Rng + CryptoRng>(_: &mut R) -> Result<SRS<R>> {
-        Ok(SRS::<R>::Universal(UniversalSRSParameters::load_bytes()?))
-    }
-}
-
-impl Testnet2Components for Testnet2Parameters {
->>>>>>> f97a5291
-    type InnerSNARKGadget = Groth16VerifierGadget<Self::InnerCurve, PairingGadget>;
-    type ProgramSNARKGadget = MarlinVerificationGadget<
-        Self::InnerScalarField,
-        Self::OuterScalarField,
-        MarlinKZG10<Self::InnerCurve>,
-        MarlinKZG10Gadget<Self::InnerCurve, Self::OuterCurve, PairingGadget>,
-    >;
-
-    dpc_setup!{account_commitment_scheme, ACCOUNT_COMMITMENT_SCHEME, AccountCommitmentScheme, ACCOUNT_COMMITMENT_INPUT} // TODO (howardwu): Rename to "AleoAccountCommitmentScheme0".
-    dpc_setup!{account_encryption_scheme, ACCOUNT_ENCRYPTION_SCHEME, AccountEncryptionScheme, ACCOUNT_ENCRYPTION_INPUT} // TODO (howardwu): Rename to "AleoAccountEncryptionScheme0".
-    dpc_setup!{account_signature_scheme, ACCOUNT_SIGNATURE_SCHEME, AccountSignatureScheme, ACCOUNT_SIGNATURE_INPUT} // TODO (howardwu): Rename to "AleoAccountSignatureScheme0".
-    dpc_setup!{encrypted_record_crh, ENCRYPTED_RECORD_CRH, EncryptedRecordCRH, "AleoEncryptedRecordCRH0"}
-    dpc_setup!{inner_circuit_id_crh, INNER_CIRCUIT_ID_CRH, InnerCircuitIDCRH, "AleoInnerCircuitIDCRH0"}
-    dpc_setup!{local_data_commitment_scheme, LOCAL_DATA_COMMITMENT_SCHEME, LocalDataCommitmentScheme, "AleoLocalDataCommitment0"} // TODO (howardwu): Rename to "AleoLocalDataCommitmentScheme0".
-    dpc_setup!{local_data_crh, LOCAL_DATA_CRH, LocalDataCRH, "AleoLocalDataCRH0"}
-    dpc_setup!{program_commitment_scheme, PROGRAM_COMMITMENT_SCHEME, ProgramCommitmentScheme, "AleoProgramIDCommitment0"} // TODO (howardwu): Rename to "AleoProgramCommitmentScheme0".
-    dpc_setup!{program_id_crh, PROGRAM_ID_CRH, ProgramIDCRH, "AleoProgramIDCRH0"}
-    dpc_setup!{record_commitment_scheme, RECORD_COMMITMENT_SCHEME, RecordCommitmentScheme, "AleoRecordCommitment0"} // TODO (howardwu): Rename to "AleoRecordCommitmentScheme0".
-    dpc_setup!{record_commitment_tree_crh, RECORD_COMMITMENT_TREE_CRH, RecordCommitmentTreeCRH, "AleoLedgerMerkleTreeCRH0"} // TODO (howardwu): Rename to "AleoRecordCommitmentTreeCRH0".
-    dpc_setup!{serial_number_nonce_crh, SERIAL_NUMBER_NONCE_CRH, SerialNumberNonceCRH, "AleoSerialNumberNonceCRH0"}
-
-    // TODO (howardwu): TEMPORARY - Refactor this to a proper tree.
-    fn record_commitment_tree_parameters() -> &'static Self::RecordCommitmentTreeParameters {
-        static RECORD_COMMITMENT_TREE_PARAMETERS: OnceCell<<Testnet2Parameters as Parameters>::RecordCommitmentTreeParameters> = OnceCell::new();
-        RECORD_COMMITMENT_TREE_PARAMETERS.get_or_init(|| Self::RecordCommitmentTreeParameters::from(Self::record_commitment_tree_crh().clone()))
-    }
 }
 
 // This is currently unused.
