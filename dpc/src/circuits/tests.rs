// Copyright (C) 2019-2022 Aleo Systems Inc.
// This file is part of the snarkVM library.

// The snarkVM library is free software: you can redistribute it and/or modify
// it under the terms of the GNU General Public License as published by
// the Free Software Foundation, either version 3 of the License, or
// (at your option) any later version.

// The snarkVM library is distributed in the hope that it will be useful,
// but WITHOUT ANY WARRANTY; without even the implied warranty of
// MERCHANTABILITY or FITNESS FOR A PARTICULAR PURPOSE. See the
// GNU General Public License for more details.

// You should have received a copy of the GNU General Public License
// along with the snarkVM library. If not, see <https://www.gnu.org/licenses/>.

use crate::{circuits::*, prelude::*};
use snarkvm_algorithms::prelude::*;
use snarkvm_r1cs::{ConstraintSynthesizer, ConstraintSystem, TestConstraintSystem};
use snarkvm_utilities::ToBytes;

use itertools::Itertools;
use rand::thread_rng;

fn dpc_execute_circuits_test<N: Network>(
    expected_input_num_constraints: usize,
    expected_output_num_constraints: usize,
    num_inputs: usize,
    num_outputs: usize,
) {
    let rng = &mut thread_rng();

    let sender = Account::new(rng);
    let recipient = Account::new(rng);
<<<<<<< HEAD
    let amount = Amount::from_gate(10);
    let request = Request::new_coinbase(recipient.address(), amount, false, rng).unwrap();
    let response = ResponseBuilder::new()
        .add_request(request.clone())
        .add_output(Output::new(recipient.address(), amount, None, None).unwrap())
        .build(rng)
        .unwrap();
=======
    let amount = AleoAmount::from_gate(0);

    let mut records = Vec::new();
    let mut ledger_proofs = Vec::new();
    for _ in 0..num_inputs {
        let record = Record::new_noop(sender.address(), rng).unwrap();
        let ledger_proof = LedgerProof::default();

        records.push(record.clone());
        ledger_proofs.push(ledger_proof);
    }

    // Coinbase transactions do not have input proofs, so we use a dummy transfer to test both
    // the input and output circuits.
    let request: Request<N> =
        Request::new_transfer(sender.private_key(), records, ledger_proofs, recipient.address(), amount, false, rng)
            .unwrap();

    let mut response_builder = ResponseBuilder::new().add_request(request.clone());

    for _ in 0..num_outputs {
        response_builder = response_builder.add_output(Output::new(recipient.address(), amount, None, None).unwrap());
    }

    let response: Response<N> = response_builder.build(rng).unwrap();
>>>>>>> f3f52fa8

    //////////////////////////////////////////////////////////////////////////

    // Fetch the ledger root, serial numbers, and program ID.
    let ledger_root = LedgerTree::<N>::new().unwrap().root();
    let serial_numbers = request.to_serial_numbers().unwrap();
    let program_id = request.to_program_id().unwrap();

    // Fetch the commitments and ciphertexts.
    let commitments = response.commitments();

    // Compute the value balance.
<<<<<<< HEAD
    let mut value_balance = Amount::ZERO;
    for record in request.records().iter().take(N::NUM_INPUT_RECORDS) {
        value_balance = value_balance.add(record.value()).unwrap();
    }
    for record in response.records().iter().take(N::NUM_OUTPUT_RECORDS) {
        value_balance = value_balance.sub(record.value()).unwrap();
=======
    let mut value_balance = AleoAmount::ZERO;
    for record in request.records().iter() {
        value_balance = value_balance.add(record.value());
    }
    for record in response.records().iter() {
        value_balance = value_balance.sub(record.value());
>>>>>>> f3f52fa8
    }

    // Compute the local transitions root.
    let local_transitions_root = Transitions::<N>::new().unwrap().root();

    // Compute the transition ID.
    let transition_id = Transition::<N>::compute_transition_id(&serial_numbers, &commitments).unwrap();

    //////////////////////////////////////////////////////////////////////////

    // Generate input circuit parameters and proof.
    let (input_proving_key, input_verifying_key) =
        <N as Network>::InputSNARK::setup(&InputCircuit::<N>::blank(), &mut SRS::CircuitSpecific(rng)).unwrap();

    // Compute the input circuit proofs.
    let mut input_proofs = Vec::with_capacity(N::NUM_INPUTS as usize);
    let mut input_public_variables = Vec::with_capacity(N::NUM_INPUTS as usize);
    for (
        ((((record, serial_number), ledger_proof), signature), input_value_commitment),
        input_value_commitment_randomness,
    ) in request
        .records()
        .iter()
        .zip_eq(request.to_serial_numbers().unwrap().iter())
        .zip_eq(request.ledger_proofs())
        .zip_eq(request.signatures())
        .zip_eq(response.input_value_commitments())
        .zip_eq(response.input_value_commitment_randomness())
    {
        // Check that the input constraint system was satisfied.
        let mut input_cs = TestConstraintSystem::<N::InnerScalarField>::new();

        let input_public = InputPublicVariables::<N>::new(
            *serial_number,
            input_value_commitment.clone(),
            ledger_root,
            local_transitions_root,
            program_id,
        );
        let input_private = InputPrivateVariables::<N>::new(
            record.clone(),
            ledger_proof.clone(),
            signature.clone(),
            *input_value_commitment_randomness,
        )
        .unwrap();

        let input_circuit = InputCircuit::<N>::new(input_public.clone(), input_private);
        input_circuit.generate_constraints(&mut input_cs.ns(|| "Input circuit")).unwrap();

        let candidate_input_num_constraints = input_cs.num_constraints();
        let (num_non_zero_a, num_non_zero_b, num_non_zero_c) = input_cs.num_non_zero();

        if !dbg!(input_cs.is_satisfied()) {
            println!("=========================================================");
            println!("Input circuit num constraints: {}", candidate_input_num_constraints);
            println!("Unsatisfied constraints:\n{}", input_cs.which_is_unsatisfied().unwrap());
            println!("=========================================================");
        }

        println!("=========================================================");
        println!("Input circuit num constraints: {}", candidate_input_num_constraints);
        assert_eq!(expected_input_num_constraints, candidate_input_num_constraints);
        println!("=========================================================");

        println!("=========================================================");
        println!("Input circuit num non_zero_a: {}", num_non_zero_a);
        println!("Input circuit num non_zero_b: {}", num_non_zero_b);
        println!("Input circuit num non_zero_c: {}", num_non_zero_c);
        println!("=========================================================");

        assert!(input_cs.is_satisfied());

        //////////////////////////////////////////////////////////////////////////

        let input_proof = <N as Network>::InputSNARK::prove(&input_proving_key, &input_circuit, rng).unwrap();
        assert_eq!(N::INPUT_PROOF_SIZE_IN_BYTES, input_proof.to_bytes_le().unwrap().len());

        // Verify that the inner circuit proof passes.
        assert!(<N as Network>::InputSNARK::verify(&input_verifying_key, &input_public, &input_proof).unwrap());

        //////////////////////////////////////////////////////////////////////////

        input_proofs.push(input_proof.into());
        input_public_variables.push(input_public);
    }

    //////////////////////////////////////////////////////////////////////////

    // Generate output circuit parameters and proof.
    let (output_proving_key, output_verifying_key) =
        <N as Network>::OutputSNARK::setup(&OutputCircuit::<N>::blank(), &mut SRS::CircuitSpecific(rng)).unwrap();

    // Compute the output circuit proofs.
    let mut output_proofs = Vec::with_capacity(N::NUM_OUTPUTS as usize);
    let mut output_public_variables = Vec::with_capacity(N::NUM_OUTPUTS as usize);
    for (
        (((record, commitment), encryption_randomness), output_value_commitment),
        output_value_commitment_randomness,
    ) in response
        .records()
        .iter()
        .zip_eq(response.commitments())
        .zip_eq(response.encryption_randomness())
        .zip_eq(response.output_value_commitments())
        .zip_eq(response.output_value_commitment_randomness())
    {
        // Check that the output constraint system was satisfied.
        let mut output_cs = TestConstraintSystem::<N::InnerScalarField>::new();

        let output_public = OutputPublicVariables::<N>::new(commitment, output_value_commitment.clone(), program_id);
        let output_private = OutputPrivateVariables::<N>::new(
            record.clone(),
            *encryption_randomness,
            *output_value_commitment_randomness,
        )
        .unwrap();

        let output_circuit = OutputCircuit::<N>::new(output_public.clone(), output_private);
        output_circuit.generate_constraints(&mut output_cs.ns(|| "Output circuit")).unwrap();

        let candidate_output_num_constraints = output_cs.num_constraints();
        let (num_non_zero_a, num_non_zero_b, num_non_zero_c) = output_cs.num_non_zero();

        if !dbg!(output_cs.is_satisfied()) {
            println!("=========================================================");
            println!("Output circuit num constraints: {}", candidate_output_num_constraints);
            println!("Unsatisfied constraints:\n{}", output_cs.which_is_unsatisfied().unwrap());
            println!("=========================================================");
        }

        println!("=========================================================");
        println!("Output circuit num constraints: {}", candidate_output_num_constraints);
        assert_eq!(expected_output_num_constraints, candidate_output_num_constraints);
        println!("=========================================================");

        println!("=========================================================");
        println!("Output circuit num non_zero_a: {}", num_non_zero_a);
        println!("Output circuit num non_zero_b: {}", num_non_zero_b);
        println!("Output circuit num non_zero_c: {}", num_non_zero_c);
        println!("=========================================================");

        assert!(output_cs.is_satisfied());

        //////////////////////////////////////////////////////////////////////////

        let output_proof = <N as Network>::OutputSNARK::prove(&output_proving_key, &output_circuit, rng).unwrap();
        assert_eq!(N::OUTPUT_PROOF_SIZE_IN_BYTES, output_proof.to_bytes_le().unwrap().len());

        // Verify that the inner circuit proof passes.
        assert!(<N as Network>::OutputSNARK::verify(&output_verifying_key, &output_public, &output_proof).unwrap());

        //////////////////////////////////////////////////////////////////////////

        output_proofs.push(output_proof.into());
        output_public_variables.push(output_public);
    }

    //////////////////////////////////////////////////////////////////////////

    // Construct the execution.
    let execution = Execution::<N>::from(None, input_proofs, output_proofs).unwrap();

    // Verify that the program proof passes.
    assert!(execution.verify(
        &input_verifying_key,
        &output_verifying_key,
        &input_public_variables,
        &output_public_variables,
        transition_id
    ));
}

mod testnet1 {
    use super::*;
    use crate::testnet1::*;

    const EXPECTED_INPUT_NUM_CONSTRAINTS: usize = 113181;
    const EXPECTED_OUTPUT_NUM_CONSTRAINTS: usize = 18731;

    #[test]
    fn test_dpc_execute_circuits() {
        dpc_execute_circuits_test::<Testnet1>(EXPECTED_INPUT_NUM_CONSTRAINTS, EXPECTED_OUTPUT_NUM_CONSTRAINTS, 1, 1);
    }

    // TODO (raychu86): Move these tests upstream to the VM when variable size output transfers are supported.
    #[test]
    fn test_dpc_execute_circuits_variable_inputs_and_outputs() {
        dpc_execute_circuits_test::<Testnet1>(EXPECTED_INPUT_NUM_CONSTRAINTS, EXPECTED_OUTPUT_NUM_CONSTRAINTS, 2, 2);
        dpc_execute_circuits_test::<Testnet1>(EXPECTED_INPUT_NUM_CONSTRAINTS, EXPECTED_OUTPUT_NUM_CONSTRAINTS, 4, 4);
    }

    #[test]
    fn test_dpc_execute_circuits_variable_inputs_and_outputs_large() {
        dpc_execute_circuits_test::<Testnet1>(EXPECTED_INPUT_NUM_CONSTRAINTS, EXPECTED_OUTPUT_NUM_CONSTRAINTS, 1, 8);
        dpc_execute_circuits_test::<Testnet1>(EXPECTED_INPUT_NUM_CONSTRAINTS, EXPECTED_OUTPUT_NUM_CONSTRAINTS, 8, 1);
    }
}

mod testnet2 {
    use super::*;
    use crate::testnet2::*;

    const EXPECTED_INPUT_NUM_CONSTRAINTS: usize = 113181;
    const EXPECTED_OUTPUT_NUM_CONSTRAINTS: usize = 18731;

    #[test]
    fn test_dpc_execute_circuits() {
        dpc_execute_circuits_test::<Testnet2>(EXPECTED_INPUT_NUM_CONSTRAINTS, EXPECTED_OUTPUT_NUM_CONSTRAINTS, 1, 1);
    }

    #[test]
    fn test_dpc_execute_circuits_variable_inputs_and_outputs() {
        dpc_execute_circuits_test::<Testnet2>(EXPECTED_INPUT_NUM_CONSTRAINTS, EXPECTED_OUTPUT_NUM_CONSTRAINTS, 2, 2);
        dpc_execute_circuits_test::<Testnet2>(EXPECTED_INPUT_NUM_CONSTRAINTS, EXPECTED_OUTPUT_NUM_CONSTRAINTS, 4, 4);
    }

    #[test]
    fn test_dpc_execute_circuits_variable_inputs_and_outputs_large() {
        dpc_execute_circuits_test::<Testnet2>(EXPECTED_INPUT_NUM_CONSTRAINTS, EXPECTED_OUTPUT_NUM_CONSTRAINTS, 1, 8);
        dpc_execute_circuits_test::<Testnet2>(EXPECTED_INPUT_NUM_CONSTRAINTS, EXPECTED_OUTPUT_NUM_CONSTRAINTS, 8, 1);
    }
}<|MERGE_RESOLUTION|>--- conflicted
+++ resolved
@@ -32,16 +32,7 @@
 
     let sender = Account::new(rng);
     let recipient = Account::new(rng);
-<<<<<<< HEAD
-    let amount = Amount::from_gate(10);
-    let request = Request::new_coinbase(recipient.address(), amount, false, rng).unwrap();
-    let response = ResponseBuilder::new()
-        .add_request(request.clone())
-        .add_output(Output::new(recipient.address(), amount, None, None).unwrap())
-        .build(rng)
-        .unwrap();
-=======
-    let amount = AleoAmount::from_gate(0);
+    let amount = Amount::from_gate(0);
 
     let mut records = Vec::new();
     let mut ledger_proofs = Vec::new();
@@ -66,7 +57,6 @@
     }
 
     let response: Response<N> = response_builder.build(rng).unwrap();
->>>>>>> f3f52fa8
 
     //////////////////////////////////////////////////////////////////////////
 
@@ -79,21 +69,12 @@
     let commitments = response.commitments();
 
     // Compute the value balance.
-<<<<<<< HEAD
     let mut value_balance = Amount::ZERO;
-    for record in request.records().iter().take(N::NUM_INPUT_RECORDS) {
-        value_balance = value_balance.add(record.value()).unwrap();
-    }
-    for record in response.records().iter().take(N::NUM_OUTPUT_RECORDS) {
-        value_balance = value_balance.sub(record.value()).unwrap();
-=======
-    let mut value_balance = AleoAmount::ZERO;
     for record in request.records().iter() {
-        value_balance = value_balance.add(record.value());
+        value_balance = value_balance + record.value();
     }
     for record in response.records().iter() {
-        value_balance = value_balance.sub(record.value());
->>>>>>> f3f52fa8
+        value_balance = value_balance - record.value();
     }
 
     // Compute the local transitions root.
