// Copyright (C) 2019-2021 Aleo Systems Inc.
// This file is part of the snarkVM library.

// The snarkVM library is free software: you can redistribute it and/or modify
// it under the terms of the GNU General Public License as published by
// the Free Software Foundation, either version 3 of the License, or
// (at your option) any later version.

// The snarkVM library is distributed in the hope that it will be useful,
// but WITHOUT ANY WARRANTY; without even the implied warranty of
// MERCHANTABILITY or FITNESS FOR A PARTICULAR PURPOSE. See the
// GNU General Public License for more details.

// You should have received a copy of the GNU General Public License
// along with the snarkVM library. If not, see <https://www.gnu.org/licenses/>.

use crate::{CircuitError, Execution, Parameters, ProgramError, PublicVariables};
use snarkvm_algorithms::{merkle_tree::MerkleTreeDigest, SNARK};

use rand::{CryptoRng, Rng};

pub trait Program<C: Parameters>: Send + Sync {
    /// Initializes a new instance of the program.
    fn setup<R: Rng + CryptoRng>(rng: &mut R) -> Result<Self, ProgramError>
    where
        Self: Sized;

    /// Loads an instance of a program.
    fn load() -> Result<Self, ProgramError>
    where
        Self: Sized;

    /// Returns the program ID.
    fn program_id(&self) -> &MerkleTreeDigest<C::ProgramCircuitTreeParameters>;

    /// Returns `true` if the given circuit ID exists in the program.
    fn contains_circuit(&self, circuit_id: &C::ProgramCircuitID) -> bool;

    /// Returns the circuit given the circuit ID, if it exists.
    fn get_circuit(&self, circuit_id: &C::ProgramCircuitID) -> Option<&Box<dyn ProgramCircuit<C>>>;

    /// Returns the circuit given the circuit index, if it exists.
    fn find_circuit_by_index(&self, circuit_index: u8) -> Option<&Box<dyn ProgramCircuit<C>>>;

    /// Returns the execution of the program.
    fn execute(
        &self,
        circuit_id: &C::ProgramCircuitID,
        public: &PublicVariables<C>,
        private: &dyn PrivateVariables<C>,
    ) -> Result<Execution<C>, ProgramError>;

    /// Returns the blank execution of the program, typically used for a SNARK setup.
    fn execute_blank(&self, circuit_id: &C::ProgramCircuitID) -> Result<Execution<C>, ProgramError>;

    /// Returns the native evaluation of the program on given public and private variables.
    fn evaluate(
        &self,
        _circuit_id: &C::ProgramCircuitID,
        _public: &PublicVariables<C>,
        _private: &dyn PrivateVariables<C>,
    ) -> bool {
        unimplemented!("The native evaluation of this program is unimplemented")
    }
}

pub trait ProgramCircuit<C: Parameters>: Send + Sync {
    /// Initializes a new instance of a circuit.
    fn setup<R: Rng + CryptoRng>(rng: &mut R) -> Result<Self, CircuitError>
    where
        Self: Sized;

    /// Loads an instance of a circuit.
    fn load() -> Result<Self, CircuitError>
    where
        Self: Sized;

    /// Returns the program circuit ID.
    fn circuit_id(&self) -> &C::ProgramCircuitID;

    /// Returns the circuit proving key.
    fn proving_key(&self) -> &<C::ProgramSNARK as SNARK>::ProvingKey;

    /// Returns the circuit verifying key.
    fn verifying_key(&self) -> &<C::ProgramSNARK as SNARK>::VerifyingKey;

    /// Returns the execution of the circuit.
    fn execute(
        &self,
        public: &PublicVariables<C>,
        private: &dyn PrivateVariables<C>,
    ) -> Result<<C::ProgramSNARK as SNARK>::Proof, CircuitError>;

    /// Returns the blank execution of the circuit, typically used for a SNARK setup.
    fn execute_blank(&self) -> Result<<C::ProgramSNARK as SNARK>::Proof, CircuitError>;

    /// Returns true if the execution of the circuit is valid.
    fn verify(&self, public: &PublicVariables<C>, proof: &<C::ProgramSNARK as SNARK>::Proof) -> bool;

    /// Returns the native evaluation of the circuit on given public and private variables.
    fn evaluate(&self, _public: &PublicVariables<C>, _private: &dyn PrivateVariables<C>) -> bool {
        unimplemented!("The native evaluation of this circuit is unimplemented")
    }
}

<<<<<<< HEAD
pub trait ProgramPrivateVariables<C: Parameters>: Send + Sync {
=======
pub trait PrivateVariables<C: Parameters>: Send + Sync {
>>>>>>> 60b6c0db
    fn as_any(&self) -> &dyn std::any::Any;
}<|MERGE_RESOLUTION|>--- conflicted
+++ resolved
@@ -103,10 +103,6 @@
     }
 }
 
-<<<<<<< HEAD
-pub trait ProgramPrivateVariables<C: Parameters>: Send + Sync {
-=======
 pub trait PrivateVariables<C: Parameters>: Send + Sync {
->>>>>>> 60b6c0db
     fn as_any(&self) -> &dyn std::any::Any;
 }