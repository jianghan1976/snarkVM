--- conflicted
+++ resolved
@@ -165,6 +165,9 @@
 [target."cfg(not(target_family = \"wasm\"))".dependencies.curl]
 version = "0.4.43"
 
+[dev-dependencies.expect-test]
+version = "1.1.0"
+
 [dev-dependencies.blake2]
 version = "0.10"
 default-features = false
@@ -175,15 +178,6 @@
 [dev-dependencies.csv]
 version = "1"
 
-<<<<<<< HEAD
-[dev-dependencies.expect-test]
-version = "1.1.0"
-
-[dev-dependencies.rand_xorshift]
-version = "0.3"
-
-=======
->>>>>>> 53328f9d
 [dev-dependencies.serde]
 version = "1"
 features = [ "derive" ]
