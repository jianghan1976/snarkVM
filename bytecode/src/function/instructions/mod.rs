--- conflicted
+++ resolved
@@ -527,8 +527,6 @@
                         preceded(pair(tag(Add::<P>::opcode()), tag(" ")), map(Add::parse, Into::into)),
                         preceded(pair(tag(AddWrapped::<P>::opcode()), tag(" ")), map(AddWrapped::parse, Into::into)),
                         preceded(pair(tag(And::<P>::opcode()), tag(" ")), map(And::parse, Into::into)),
-<<<<<<< HEAD
-=======
                         preceded(
                             pair(tag(CommitBHP256::<P>::opcode()), tag(" ")),
                             map(CommitBHP256::parse, Into::into),
@@ -541,7 +539,6 @@
                             pair(tag(CommitBHP1024::<P>::opcode()), tag(" ")),
                             map(CommitBHP1024::parse, Into::into),
                         ),
->>>>>>> edf72187
                         preceded(pair(tag(CommitPed64::<P>::opcode()), tag(" ")), map(CommitPed64::parse, Into::into)),
                         preceded(
                             pair(tag(CommitPed128::<P>::opcode()), tag(" ")),
@@ -568,24 +565,15 @@
                             pair(tag(GreaterThanOrEqual::<P>::opcode()), tag(" ")),
                             map(GreaterThanOrEqual::parse, Into::into),
                         ),
-<<<<<<< HEAD
-                        preceded(pair(tag(HashPed64::<P>::opcode()), tag(" ")), map(HashPed64::parse, Into::into)),
-                        preceded(pair(tag(HashPed128::<P>::opcode()), tag(" ")), map(HashPed128::parse, Into::into)),
-                        preceded(pair(tag(HashPed256::<P>::opcode()), tag(" ")), map(HashPed256::parse, Into::into)),
-                        preceded(pair(tag(HashPed512::<P>::opcode()), tag(" ")), map(HashPed512::parse, Into::into)),
-                        preceded(pair(tag(HashPed1024::<P>::opcode()), tag(" ")), map(HashPed1024::parse, Into::into)),
+                        preceded(pair(tag(HashBHP256::<P>::opcode()), tag(" ")), map(HashBHP256::parse, Into::into)),
                     )),
-=======
-                        preceded(pair(tag(HashBHP256::<P>::opcode()), tag(" ")), map(HashBHP256::parse, Into::into)),
-                        preceded(pair(tag(HashBHP512::<P>::opcode()), tag(" ")), map(HashBHP512::parse, Into::into)),
-                    )),
+                    preceded(pair(tag(HashBHP512::<P>::opcode()), tag(" ")), map(HashBHP512::parse, Into::into)),
                     preceded(pair(tag(HashBHP1024::<P>::opcode()), tag(" ")), map(HashBHP1024::parse, Into::into)),
                     preceded(pair(tag(HashPed64::<P>::opcode()), tag(" ")), map(HashPed64::parse, Into::into)),
                     preceded(pair(tag(HashPed128::<P>::opcode()), tag(" ")), map(HashPed128::parse, Into::into)),
                     preceded(pair(tag(HashPed256::<P>::opcode()), tag(" ")), map(HashPed256::parse, Into::into)),
                     preceded(pair(tag(HashPed512::<P>::opcode()), tag(" ")), map(HashPed512::parse, Into::into)),
                     preceded(pair(tag(HashPed1024::<P>::opcode()), tag(" ")), map(HashPed1024::parse, Into::into)),
->>>>>>> edf72187
                     preceded(pair(tag(HashPsd2::<P>::opcode()), tag(" ")), map(HashPsd2::parse, Into::into)),
                     preceded(pair(tag(HashPsd4::<P>::opcode()), tag(" ")), map(HashPsd4::parse, Into::into)),
                     preceded(pair(tag(HashPsd8::<P>::opcode()), tag(" ")), map(HashPsd8::parse, Into::into)),
@@ -602,21 +590,14 @@
                     preceded(pair(tag(Nor::<P>::opcode()), tag(" ")), map(Nor::parse, Into::into)),
                     preceded(pair(tag(Not::<P>::opcode()), tag(" ")), map(Not::parse, Into::into)),
                     preceded(pair(tag(NotEqual::<P>::opcode()), tag(" ")), map(NotEqual::parse, Into::into)),
-                    preceded(pair(tag(Or::<P>::opcode()), tag(" ")), map(Or::parse, Into::into)),
-<<<<<<< HEAD
-                    preceded(pair(tag(Pow::<P>::opcode()), tag(" ")), map(Pow::parse, Into::into)),
-                    preceded(pair(tag(PowWrapped::<P>::opcode()), tag(" ")), map(PowWrapped::parse, Into::into)),
-                    preceded(pair(tag(PRFPsd2::<P>::opcode()), tag(" ")), map(PRFPsd2::parse, Into::into)),
-                    preceded(pair(tag(PRFPsd4::<P>::opcode()), tag(" ")), map(PRFPsd4::parse, Into::into)),
-                    preceded(pair(tag(PRFPsd8::<P>::opcode()), tag(" ")), map(PRFPsd8::parse, Into::into)),
-                    preceded(pair(tag(Square::<P>::opcode()), tag(" ")), map(Square::parse, Into::into)),
                 )),
-=======
-                )),
+                preceded(pair(tag(Or::<P>::opcode()), tag(" ")), map(Or::parse, Into::into)),
                 preceded(pair(tag(Pow::<P>::opcode()), tag(" ")), map(Pow::parse, Into::into)),
                 preceded(pair(tag(PowWrapped::<P>::opcode()), tag(" ")), map(PowWrapped::parse, Into::into)),
+                preceded(pair(tag(PRFPsd2::<P>::opcode()), tag(" ")), map(PRFPsd2::parse, Into::into)),
+                preceded(pair(tag(PRFPsd4::<P>::opcode()), tag(" ")), map(PRFPsd4::parse, Into::into)),
+                preceded(pair(tag(PRFPsd8::<P>::opcode()), tag(" ")), map(PRFPsd8::parse, Into::into)),
                 preceded(pair(tag(Square::<P>::opcode()), tag(" ")), map(Square::parse, Into::into)),
->>>>>>> edf72187
                 preceded(pair(tag(Sub::<P>::opcode()), tag(" ")), map(Sub::parse, Into::into)),
                 preceded(pair(tag(SubWrapped::<P>::opcode()), tag(" ")), map(SubWrapped::parse, Into::into)),
                 preceded(pair(tag(Xor::<P>::opcode()), tag(" ")), map(Xor::parse, Into::into)),
@@ -695,48 +676,6 @@
             2 => Ok(Self::Add(Add::read_le(&mut reader)?)),
             3 => Ok(Self::AddWrapped(AddWrapped::read_le(&mut reader)?)),
             4 => Ok(Self::And(And::read_le(&mut reader)?)),
-<<<<<<< HEAD
-            5 => Ok(Self::CommitPed64(CommitPed64::read_le(&mut reader)?)),
-            6 => Ok(Self::CommitPed128(CommitPed128::read_le(&mut reader)?)),
-            7 => Ok(Self::CommitPed256(CommitPed256::read_le(&mut reader)?)),
-            8 => Ok(Self::CommitPed512(CommitPed512::read_le(&mut reader)?)),
-            9 => Ok(Self::CommitPed1024(CommitPed1024::read_le(&mut reader)?)),
-            10 => Ok(Self::Div(Div::read_le(&mut reader)?)),
-            11 => Ok(Self::DivWrapped(DivWrapped::read_le(&mut reader)?)),
-            12 => Ok(Self::Double(Double::read_le(&mut reader)?)),
-            13 => Ok(Self::Equal(Equal::read_le(&mut reader)?)),
-            14 => Ok(Self::GreaterThan(GreaterThan::read_le(&mut reader)?)),
-            15 => Ok(Self::GreaterThanOrEqual(GreaterThanOrEqual::read_le(&mut reader)?)),
-            16 => Ok(Self::HashPed64(HashPed64::read_le(&mut reader)?)),
-            17 => Ok(Self::HashPed128(HashPed128::read_le(&mut reader)?)),
-            18 => Ok(Self::HashPed256(HashPed256::read_le(&mut reader)?)),
-            19 => Ok(Self::HashPed512(HashPed512::read_le(&mut reader)?)),
-            20 => Ok(Self::HashPed1024(HashPed1024::read_le(&mut reader)?)),
-            21 => Ok(Self::HashPsd2(HashPsd2::read_le(&mut reader)?)),
-            22 => Ok(Self::HashPsd4(HashPsd4::read_le(&mut reader)?)),
-            23 => Ok(Self::HashPsd8(HashPsd8::read_le(&mut reader)?)),
-            24 => Ok(Self::Inv(Inv::read_le(&mut reader)?)),
-            25 => Ok(Self::LessThan(LessThan::read_le(&mut reader)?)),
-            26 => Ok(Self::LessThanOrEqual(LessThanOrEqual::read_le(&mut reader)?)),
-            27 => Ok(Self::Mul(Mul::read_le(&mut reader)?)),
-            28 => Ok(Self::MulWrapped(MulWrapped::read_le(&mut reader)?)),
-            29 => Ok(Self::Nand(Nand::read_le(&mut reader)?)),
-            30 => Ok(Self::Neg(Neg::read_le(&mut reader)?)),
-            31 => Ok(Self::Nor(Nor::read_le(&mut reader)?)),
-            32 => Ok(Self::Not(Not::read_le(&mut reader)?)),
-            33 => Ok(Self::NotEqual(NotEqual::read_le(&mut reader)?)),
-            34 => Ok(Self::Or(Or::read_le(&mut reader)?)),
-            35 => Ok(Self::Pow(Pow::read_le(&mut reader)?)),
-            36 => Ok(Self::PowWrapped(PowWrapped::read_le(&mut reader)?)),
-            37 => Ok(Self::PRFPsd2(PRFPsd2::read_le(&mut reader)?)),
-            38 => Ok(Self::PRFPsd4(PRFPsd4::read_le(&mut reader)?)),
-            39 => Ok(Self::PRFPsd8(PRFPsd8::read_le(&mut reader)?)),
-            40 => Ok(Self::Square(Square::read_le(&mut reader)?)),
-            41 => Ok(Self::Sub(Sub::read_le(&mut reader)?)),
-            42 => Ok(Self::SubWrapped(SubWrapped::read_le(&mut reader)?)),
-            43 => Ok(Self::Xor(Xor::read_le(&mut reader)?)),
-            44.. => Err(error(format!("Failed to deserialize an instruction of code {code}"))),
-=======
             5 => Ok(Self::CommitBHP256(CommitBHP256::read_le(&mut reader)?)),
             6 => Ok(Self::CommitBHP512(CommitBHP512::read_le(&mut reader)?)),
             7 => Ok(Self::CommitBHP1024(CommitBHP1024::read_le(&mut reader)?)),
@@ -775,12 +714,14 @@
             40 => Ok(Self::Or(Or::read_le(&mut reader)?)),
             41 => Ok(Self::Pow(Pow::read_le(&mut reader)?)),
             42 => Ok(Self::PowWrapped(PowWrapped::read_le(&mut reader)?)),
-            43 => Ok(Self::Square(Square::read_le(&mut reader)?)),
-            44 => Ok(Self::Sub(Sub::read_le(&mut reader)?)),
-            45 => Ok(Self::SubWrapped(SubWrapped::read_le(&mut reader)?)),
-            46 => Ok(Self::Xor(Xor::read_le(&mut reader)?)),
-            47.. => Err(error(format!("Failed to deserialize an instruction of code {code}"))),
->>>>>>> edf72187
+            43 => Ok(Self::PRFPsd2(PRFPsd2::read_le(&mut reader)?)),
+            44 => Ok(Self::PRFPsd4(PRFPsd4::read_le(&mut reader)?)),
+            45 => Ok(Self::PRFPsd8(PRFPsd8::read_le(&mut reader)?)),
+            46 => Ok(Self::Square(Square::read_le(&mut reader)?)),
+            47 => Ok(Self::Sub(Sub::read_le(&mut reader)?)),
+            48 => Ok(Self::SubWrapped(SubWrapped::read_le(&mut reader)?)),
+            49 => Ok(Self::Xor(Xor::read_le(&mut reader)?)),
+            50.. => Err(error(format!("Failed to deserialize an instruction of code {code}"))),
         }
     }
 }
@@ -936,36 +877,6 @@
                 u16::write_le(&36u16, &mut writer)?;
                 instruction.write_le(&mut writer)
             }
-<<<<<<< HEAD
-            Self::PRFPsd2(instruction) => {
-                u16::write_le(&37u16, &mut writer)?;
-                instruction.write_le(&mut writer)
-            }
-            Self::PRFPsd4(instruction) => {
-                u16::write_le(&38u16, &mut writer)?;
-                instruction.write_le(&mut writer)
-            }
-            Self::PRFPsd8(instruction) => {
-                u16::write_le(&39u16, &mut writer)?;
-                instruction.write_le(&mut writer)
-            }
-            Self::Square(instruction) => {
-                u16::write_le(&40u16, &mut writer)?;
-                instruction.write_le(&mut writer)
-            }
-            Self::Sub(instruction) => {
-                u16::write_le(&41u16, &mut writer)?;
-                instruction.write_le(&mut writer)
-            }
-            Self::SubWrapped(instruction) => {
-                u16::write_le(&42u16, &mut writer)?;
-                instruction.write_le(&mut writer)
-            }
-            Self::Xor(instruction) => {
-                u16::write_le(&43u16, &mut writer)?;
-                instruction.write_le(&mut writer)
-            }
-=======
             Self::Nor(instruction) => {
                 u16::write_le(&37u16, &mut writer)?;
                 instruction.write_le(&mut writer)
@@ -990,23 +901,34 @@
                 u16::write_le(&42u16, &mut writer)?;
                 instruction.write_le(&mut writer)
             }
+            Self::PRFPsd2(instruction) => {
+                u16::write_le(&43u16, &mut writer)?;
+                instruction.write_le(&mut writer)
+            }
+            Self::PRFPsd4(instruction) => {
+                u16::write_le(&44u16, &mut writer)?;
+                instruction.write_le(&mut writer)
+            }
+            Self::PRFPsd8(instruction) => {
+                u16::write_le(&45u16, &mut writer)?;
+                instruction.write_le(&mut writer)
+            }
             Self::Square(instruction) => {
-                u16::write_le(&43u16, &mut writer)?;
+                u16::write_le(&46u16, &mut writer)?;
                 instruction.write_le(&mut writer)
             }
             Self::Sub(instruction) => {
-                u16::write_le(&44u16, &mut writer)?;
+                u16::write_le(&47u16, &mut writer)?;
                 instruction.write_le(&mut writer)
             }
             Self::SubWrapped(instruction) => {
-                u16::write_le(&45u16, &mut writer)?;
+                u16::write_le(&48u16, &mut writer)?;
                 instruction.write_le(&mut writer)
             }
             Self::Xor(instruction) => {
-                u16::write_le(&46u16, &mut writer)?;
-                instruction.write_le(&mut writer)
-            }
->>>>>>> edf72187
+                u16::write_le(&49u16, &mut writer)?;
+                instruction.write_le(&mut writer)
+            }
         }
     }
 }
