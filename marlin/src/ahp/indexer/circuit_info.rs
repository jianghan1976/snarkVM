--- conflicted
+++ resolved
@@ -14,11 +14,7 @@
 // You should have received a copy of the GNU General Public License
 // along with the snarkVM library. If not, see <https://www.gnu.org/licenses/>.
 
-<<<<<<< HEAD
-use crate::{ahp::AHPForR1CS, BTreeSet, Matrix, Vec};
-=======
 use crate::{ahp::AHPForR1CS, marlin::MarlinMode, BTreeSet, Matrix, Vec};
->>>>>>> 48c59e96
 use snarkvm_fields::PrimeField;
 use snarkvm_utilities::{errors::SerializationError, serialize::*, ToBytes};
 
