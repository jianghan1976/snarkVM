// Copyright (C) 2019-2021 Aleo Systems Inc.
// This file is part of the snarkVM library.

// The snarkVM library is free software: you can redistribute it and/or modify
// it under the terms of the GNU General Public License as published by
// the Free Software Foundation, either version 3 of the License, or
// (at your option) any later version.

// The snarkVM library is distributed in the hope that it will be useful,
// but WITHOUT ANY WARRANTY; without even the implied warranty of
// MERCHANTABILITY or FITNESS FOR A PARTICULAR PURPOSE. See the
// GNU General Public License for more details.

// You should have received a copy of the GNU General Public License
// along with the snarkVM library. If not, see <https://www.gnu.org/licenses/>.

use snarkvm_fields::Field;
use snarkvm_r1cs::{ConstraintSystem, SynthesisError};
use snarkvm_utilities::ToBytes;

use crate::{
<<<<<<< HEAD
    bits::{Boolean, ToBitsBEGadget, ToBitsLEGadget, ToBytesGadget},
=======
    bits::{Boolean, FromBitsBEGadget, FromBitsLEGadget, ToBitsBEGadget, ToBitsLEGadget},
>>>>>>> 56aff3c2
    integers::uint::{UInt128, UInt16, UInt32, UInt64, UInt8},
    traits::integers::Integer,
};

use std::fmt::Debug;

/// Implements the base struct for a signed integer gadget
macro_rules! int_impl {
    ($name: ident, $type_: ty, $uname_: ty, $utype_: ty, $size: expr) => {
        #[derive(Clone, Debug)]
        pub struct $name {
            pub bits: Vec<Boolean>,
            pub value: Option<$type_>,
        }

        impl Integer for $name {
            type IntegerType = $type_;
            type UnsignedGadget = $uname_;
            type UnsignedIntegerType = $utype_;

            const SIZE: usize = $size;

            fn constant(value: $type_) -> Self {
                let mut bits = Vec::with_capacity($size);

                for i in 0..$size {
                    // shift value by i
                    let mask = 1 << i as $type_;
                    let result = value & mask;

                    // If last bit is one, push one.
                    if result == mask {
                        bits.push(Boolean::constant(true))
                    } else {
                        bits.push(Boolean::constant(false))
                    }
                }

                Self {
                    bits,
                    value: Some(value),
                }
            }

            fn one() -> Self {
                Self::constant(1 as $type_)
            }

            fn zero() -> Self {
                Self::constant(0 as $type_)
            }

            fn new(bits: Vec<Boolean>, value: Option<Self::IntegerType>) -> Self {
                Self { bits, value }
            }

            fn is_constant(&self) -> bool {
                // If any bits of self are allocated bits, return false
                self.bits.iter().all(|bit| matches!(bit, Boolean::Constant(_)))
            }

            fn get_value(&self) -> Option<String> {
                self.value.map(|num| num.to_string())
            }
        }

        to_bits_le_int_impl!($name);
        from_bits_le_int_impl!($name, $type_, $utype_, $size);
        to_bits_be_int_impl!($name);
<<<<<<< HEAD
        to_bytes_int_impl!($name, $size);
=======
        from_bits_be_int_impl!($name, $type_, $utype_, $size);
>>>>>>> 56aff3c2
    };
}

int_impl!(Int8, i8, UInt8, u8, 8);
int_impl!(Int16, i16, UInt16, u16, 16);
int_impl!(Int32, i32, UInt32, u32, 32);
int_impl!(Int64, i64, UInt64, u64, 64);
int_impl!(Int128, i128, UInt128, u128, 128);<|MERGE_RESOLUTION|>--- conflicted
+++ resolved
@@ -19,11 +19,7 @@
 use snarkvm_utilities::ToBytes;
 
 use crate::{
-<<<<<<< HEAD
-    bits::{Boolean, ToBitsBEGadget, ToBitsLEGadget, ToBytesGadget},
-=======
-    bits::{Boolean, FromBitsBEGadget, FromBitsLEGadget, ToBitsBEGadget, ToBitsLEGadget},
->>>>>>> 56aff3c2
+    bits::{Boolean, FromBitsBEGadget, FromBitsLEGadget, ToBitsBEGadget, ToBitsLEGadget, ToBytesGadget},
     integers::uint::{UInt128, UInt16, UInt32, UInt64, UInt8},
     traits::integers::Integer,
 };
@@ -93,11 +89,8 @@
         to_bits_le_int_impl!($name);
         from_bits_le_int_impl!($name, $type_, $utype_, $size);
         to_bits_be_int_impl!($name);
-<<<<<<< HEAD
+        from_bits_be_int_impl!($name, $type_, $utype_, $size);
         to_bytes_int_impl!($name, $size);
-=======
-        from_bits_be_int_impl!($name, $type_, $utype_, $size);
->>>>>>> 56aff3c2
     };
 }
 
